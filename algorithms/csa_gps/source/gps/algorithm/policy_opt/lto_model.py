import tensorflow as tf
from gps.algorithm.policy_opt.tf_utils import TfMap
import numpy as np


def init_weights(shape, name=None):
    return tf.Variable(tf.random_normal(shape, stddev=0.01), name=name)


def init_bias(shape, name=None):
    return tf.Variable(tf.zeros(shape, dtype="float"), name=name)


def batched_matrix_vector_multiply(vector, matrix):
    """ computes x^T A in mini-batches. """
    vector_batch_as_matricies = tf.expand_dims(vector, [1])
    mult_result = tf.matmul(vector_batch_as_matricies, matrix)
    squeezed_result = tf.squeeze(mult_result, [1])
    return squeezed_result


def get_input_layer():
    """produce the placeholder inputs that are used to run ops forward and backwards.
<<<<<<< HEAD
        net_input: usually an observation.
        action: mu, the ground truth actions we're trying to learn.
        precision: precision matrix used to compute loss."""
=======
    net_input: usually an observation.
    action: mu, the ground truth actions we're trying to learn.
    precision: precision matrix used to compute loss."""
>>>>>>> 078d7a3c
    net_input = tf.placeholder("float", [None, None], name="nn_input")  # (N*T) x dO
    action = tf.placeholder("float", [None, None], name="action")  # (N*T) x dU
    precision = tf.placeholder(
        "float", [None, None, None], name="precision"
    )  # (N*T) x dU x dU
    return net_input, action, precision


def get_loss_layer(mlp_out, action, precision, batch_size):
    """The loss layer used for the MLP network is obtained through this class."""
    scale_factor = tf.constant(2 * batch_size, dtype="float")
    uP = batched_matrix_vector_multiply(action - mlp_out, precision)
    uPu = tf.reduce_sum(
        uP * (action - mlp_out)
    )  # this last dot product is then summed, so we just the sum all at once.
    return uPu / scale_factor


def fully_connected_tf_network(
    dim_input, dim_output, batch_size=25, network_config=None
):

    dim_hidden = network_config["dim_hidden"] + [dim_output]
    n_layers = len(dim_hidden)

    nn_input, action, precision = get_input_layer()

    weights = []
    biases = []
    in_shape = dim_input
    for layer_step in range(0, n_layers):
        cur_weight = init_weights(
            [in_shape, dim_hidden[layer_step]], name="w_" + str(layer_step)
        )
        cur_bias = init_bias([dim_hidden[layer_step]], name="b_" + str(layer_step))
        in_shape = dim_hidden[layer_step]
        weights.append(cur_weight)
        biases.append(cur_bias)

    cur_top = nn_input
    for layer_step in range(0, n_layers):
        if layer_step != n_layers - 1:  # final layer has no RELU
            cur_top = tf.nn.relu(
                tf.matmul(cur_top, weights[layer_step]) + biases[layer_step]
            )
        else:
            cur_top = tf.nn.relu6(
                tf.matmul(cur_top, weights[layer_step]) + biases[layer_step]
            )

    mlp_applied = cur_top
    loss_out = get_loss_layer(
        mlp_out=mlp_applied, action=action, precision=precision, batch_size=batch_size
    )

    return TfMap.init_from_lists(
        [nn_input, action, precision], [mlp_applied], [loss_out]
    )<|MERGE_RESOLUTION|>--- conflicted
+++ resolved
@@ -21,15 +21,10 @@
 
 def get_input_layer():
     """produce the placeholder inputs that are used to run ops forward and backwards.
-<<<<<<< HEAD
-        net_input: usually an observation.
-        action: mu, the ground truth actions we're trying to learn.
-        precision: precision matrix used to compute loss."""
-=======
     net_input: usually an observation.
     action: mu, the ground truth actions we're trying to learn.
     precision: precision matrix used to compute loss."""
->>>>>>> 078d7a3c
+    
     net_input = tf.placeholder("float", [None, None], name="nn_input")  # (N*T) x dO
     action = tf.placeholder("float", [None, None], name="action")  # (N*T) x dU
     precision = tf.placeholder(
