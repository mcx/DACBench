--- conflicted
+++ resolved
@@ -173,7 +173,7 @@
             self.get_optimizer_direction = self.get_momentum_direction
         else:
             raise NotImplementedError
-        
+
         if "reward_function" in config.keys():
             self._get_reward = config["reward_function"]
         else:
@@ -468,8 +468,6 @@
         self.current_direction = torch.zeros(
             (self.parameter_count,), device=self.device, requires_grad=False
         )
-<<<<<<< HEAD
-=======
 
         self.predictiveChangeVarDiscountedAverage = torch.zeros(
             1, device=self.device, requires_grad=False
@@ -489,9 +487,6 @@
         self.secondOrderMomentum = torch.zeros(
             1, device=self.device, requires_grad=False
         )
-
-        self.train_network()
->>>>>>> 2a48e989
 
         self.prev_training_loss = self.current_training_loss
         self.prev_validation_loss = self.current_validation_loss
